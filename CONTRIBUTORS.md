## Contributors

<<<<<<< HEAD
-   [necat1](https://github.com/necat1)
=======
-   [eiriklid](https://github.com/eiriklid)
>>>>>>> b7a219bc
-   [nebolax](https://github.com/nebolax)
-   [Taragolis](https://github.com/Taragolis)
-   [Lxstr](https://github.com/Lxstr)
-   [yrro](https://github.com/yrro)
-   [hluk](https://github.com/hluk)
-   [idoshr](https://github.com/idoshr)
-   [rayluo](https://github.com/rayluo)
-   [davidism](https://github.com/davidism)
-   [idocyabra](https://github.com/idocyabra)
-   [darless](https://github.com/darless)
-   [SqrtMinusOne](https://github.com/SqrtMinusOne)
-   [tylersalminen](https://github.com/tylersalminen)
-   [warrenbailey](https://github.com/warrenbailey)
-   [imacat](https://github.com/imacat)
-   [kim-sondrup](https://github.com/kim-sondrup)
-   [bnjmn](https://github.com/bnjmn)
-   [christopherpickering](https://github.com/christopherpickering)

## Original Author

-   [fengsp](https://github.com/fengsp)<|MERGE_RESOLUTION|>--- conflicted
+++ resolved
@@ -1,10 +1,7 @@
 ## Contributors
 
-<<<<<<< HEAD
+-   [eiriklid](https://github.com/eiriklid)
 -   [necat1](https://github.com/necat1)
-=======
--   [eiriklid](https://github.com/eiriklid)
->>>>>>> b7a219bc
 -   [nebolax](https://github.com/nebolax)
 -   [Taragolis](https://github.com/Taragolis)
 -   [Lxstr](https://github.com/Lxstr)
